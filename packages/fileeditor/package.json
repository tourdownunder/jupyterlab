--- conflicted
+++ resolved
@@ -17,11 +17,7 @@
     "@jupyterlab/codeeditor": "^0.7.0",
     "@jupyterlab/coreutils": "^0.7.0",
     "@jupyterlab/docregistry": "^0.7.0",
-<<<<<<< HEAD
-    "@phosphor/commands": "^1.2.1",
-=======
     "@phosphor/commands": "^1.3.0",
->>>>>>> 9818ec3e
     "@phosphor/coreutils": "^1.2.0"
   },
   "devDependencies": {
